--- conflicted
+++ resolved
@@ -56,10 +56,6 @@
 FROM server_dependencies AS server
 
 ENV DATABASE_URL=""
-<<<<<<< HEAD
-ENV PORT=8000
-=======
 ENV PORT=8015
->>>>>>> 93957068
 
 CMD ["uvicorn", "market.app:app", "--reload"]