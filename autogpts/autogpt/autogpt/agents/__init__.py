from .agent import Agent
<<<<<<< HEAD
from .base import BaseAgent, BaseAgentActionProposal
=======
>>>>>>> e8d7dfa3
from .prompt_strategies.one_shot import OneShotAgentActionProposal

__all__ = [
    "Agent",
    "OneShotAgentActionProposal",
]<|MERGE_RESOLUTION|>--- conflicted
+++ resolved
@@ -1,8 +1,4 @@
 from .agent import Agent
-<<<<<<< HEAD
-from .base import BaseAgent, BaseAgentActionProposal
-=======
->>>>>>> e8d7dfa3
 from .prompt_strategies.one_shot import OneShotAgentActionProposal
 
 __all__ = [
