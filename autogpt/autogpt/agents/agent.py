from __future__ import annotations

import inspect
import logging
from typing import TYPE_CHECKING, Any, ClassVar, Optional

import sentry_sdk
from forge.agent.base import BaseAgent, BaseAgentConfiguration, BaseAgentSettings
from forge.agent.protocols import (
    AfterExecute,
    AfterParse,
    CommandProvider,
    DirectiveProvider,
    MessageProvider,
)
from forge.command.command import Command
from forge.components.action_history import (
    ActionHistoryComponent,
    EpisodicActionHistory,
)
from forge.components.action_history.action_history import ActionHistoryConfiguration
from forge.components.code_executor.code_executor import (
    CodeExecutorComponent,
    CodeExecutorConfiguration,
)
from forge.components.code_flow_executor.code_flow_executor import (
    CodeFlowExecutionComponent,
)
from forge.components.context.context import AgentContext, ContextComponent
from forge.components.file_manager import FileManagerComponent
from forge.components.git_operations import GitOperationsComponent
from forge.components.image_gen import ImageGeneratorComponent
from forge.components.system import SystemComponent
from forge.components.user_interaction import UserInteractionComponent
from forge.components.watchdog import WatchdogComponent
from forge.components.web import WebSearchComponent, WebSeleniumComponent
from forge.file_storage.base import FileStorage
from forge.llm.prompting.schema import ChatPrompt
from forge.llm.prompting.utils import dump_prompt
from forge.llm.providers import (
    AssistantFunctionCall,
    ChatMessage,
    ChatModelResponse,
    MultiProvider,
)
from forge.models.action import (
    ActionErrorResult,
    ActionInterruptedByHuman,
    ActionResult,
    ActionSuccessResult,
)
from forge.models.config import Configurable
from forge.utils.exceptions import (
    AgentException,
    AgentTerminated,
    CommandExecutionError,
    UnknownCommandError,
)
from pydantic import Field

from .prompt_strategies.code_flow import CodeFlowAgentPromptStrategy
from .prompt_strategies.one_shot import (
    OneShotAgentActionProposal,
    OneShotAgentPromptStrategy,
)

if TYPE_CHECKING:
    from autogpt.app.config import AppConfig

logger = logging.getLogger(__name__)


class AgentConfiguration(BaseAgentConfiguration):
    pass


class AgentSettings(BaseAgentSettings):
    config: AgentConfiguration = Field(  # type: ignore
        default_factory=AgentConfiguration
    )

    history: EpisodicActionHistory[OneShotAgentActionProposal] = Field(
        default_factory=EpisodicActionHistory[OneShotAgentActionProposal]
    )
    """(STATE) The action history of the agent."""

    context: AgentContext = Field(default_factory=AgentContext)


class Agent(BaseAgent[OneShotAgentActionProposal], Configurable[AgentSettings]):
    default_settings: ClassVar[AgentSettings] = AgentSettings(
        name="Agent",
        description=__doc__ if __doc__ else "",
    )

    def __init__(
        self,
        settings: AgentSettings,
        llm_provider: MultiProvider,
        file_storage: FileStorage,
        app_config: AppConfig,
        prompt_strategy_class: type[
            OneShotAgentPromptStrategy | CodeFlowAgentPromptStrategy
        ] = CodeFlowAgentPromptStrategy,
    ):
        super().__init__(settings)

        self.llm_provider = llm_provider
        prompt_config = prompt_strategy_class.default_configuration.model_copy(
            deep=True
        )
        prompt_config.use_functions_api = (
            settings.config.use_functions_api
            # Anthropic currently doesn't support tools + prefilling :(
            and self.llm.provider_name != "anthropic"
        )
        self.prompt_strategy = prompt_strategy_class(prompt_config, logger)
        self.commands: list[Command] = []

        # Components
        self.system = SystemComponent()
        self.history = (
            ActionHistoryComponent(
                settings.history,
                lambda x: self.llm_provider.count_tokens(x, self.llm.name),
                llm_provider,
                ActionHistoryConfiguration(
                    llm_name=app_config.fast_llm, max_tokens=self.send_token_limit
                ),
            )
            .run_after(WatchdogComponent)
            .run_after(SystemComponent)
        )
        if not app_config.noninteractive_mode:
            self.user_interaction = UserInteractionComponent()
        self.file_manager = FileManagerComponent(file_storage, settings)
        self.code_executor = CodeExecutorComponent(
            self.file_manager.workspace,
            CodeExecutorConfiguration(
                docker_container_name=f"{settings.agent_id}_sandbox"
            ),
        )
        self.git_ops = GitOperationsComponent()
        self.image_gen = ImageGeneratorComponent(self.file_manager.workspace)
        self.web_search = WebSearchComponent()
        self.web_selenium = WebSeleniumComponent(
            llm_provider,
            app_config.app_data_dir,
        )
        self.context = ContextComponent(self.file_manager.workspace, settings.context)
        self.watchdog = WatchdogComponent(settings.config, settings.history).run_after(
            ContextComponent
        )
        self.code_flow_executor = CodeFlowExecutionComponent(lambda: self.commands)

        self.event_history = settings.history
        self.app_config = app_config

    async def propose_action(self) -> OneShotAgentActionProposal:
        """Proposes the next action to execute, based on the task and current state.

        Returns:
            The command name and arguments, if any, and the agent's thoughts.
        """
        self.reset_trace()

        # Get directives
        resources = await self.run_pipeline(DirectiveProvider.get_resources)
        constraints = await self.run_pipeline(DirectiveProvider.get_constraints)
        best_practices = await self.run_pipeline(DirectiveProvider.get_best_practices)

        directives = self.state.directives.model_copy(deep=True)
        directives.resources += resources
        directives.constraints += constraints
        directives.best_practices += best_practices

        # Get commands
        self.commands = await self.run_pipeline(CommandProvider.get_commands)
        self._remove_disabled_commands()

        # Get messages
        messages = await self.run_pipeline(MessageProvider.get_messages)

        include_os_info = (
            self.code_executor.config.execute_local_commands
            if hasattr(self, "code_executor")
            else False
        )

        prompt: ChatPrompt = self.prompt_strategy.build_prompt(
            messages=messages,
            task=self.state.task,
            ai_profile=self.state.ai_profile,
            ai_directives=directives,
<<<<<<< HEAD
            commands=self.commands,
            include_os_info=self.code_executor.config.execute_local_commands,
=======
            commands=function_specs_from_commands(self.commands),
            include_os_info=include_os_info,
>>>>>>> aca71656
        )

        logger.debug(f"Executing prompt:\n{dump_prompt(prompt)}")
        output = await self.complete_and_parse(prompt)
        self.config.cycle_count += 1

        return output

    async def complete_and_parse(
        self, prompt: ChatPrompt, exception: Optional[Exception] = None
    ) -> OneShotAgentActionProposal:
        if exception:
            prompt.messages.append(ChatMessage.system(f"Error: {exception}"))

        response: ChatModelResponse = await self.llm_provider.create_chat_completion(
            prompt.messages,
            model_name=self.llm.name,
            completion_parser=self.prompt_strategy.parse_response_content,
            functions=prompt.functions,
            prefill_response=prompt.prefill_response,
        )
        result = response.parsed_result

        await self.run_pipeline(AfterParse.after_parse, result)

        return result

    async def execute(
        self,
        proposal: OneShotAgentActionProposal,
        user_feedback: str = "",
    ) -> ActionResult:
        tool = proposal.use_tool

        # Get commands
        self.commands = await self.run_pipeline(CommandProvider.get_commands)
        self._remove_disabled_commands()

        try:
            return_value = await self._execute_tool(tool)

            result = ActionSuccessResult(outputs=return_value)
        except AgentTerminated:
            raise
        except AgentException as e:
            result = ActionErrorResult.from_exception(e)
            logger.warning(f"{tool} raised an error: {e}")
            sentry_sdk.capture_exception(e)

        result_tlength = self.llm_provider.count_tokens(str(result), self.llm.name)
        if result_tlength > self.send_token_limit // 3:
            result = ActionErrorResult(
                reason=f"Command {tool.name} returned too much output. "
                "Do not execute this command again with the same arguments."
            )

        await self.run_pipeline(AfterExecute.after_execute, result)

        logger.debug("\n".join(self.trace))

        return result

    async def do_not_execute(
        self, denied_proposal: OneShotAgentActionProposal, user_feedback: str
    ) -> ActionResult:
        result = ActionInterruptedByHuman(feedback=user_feedback)

        await self.run_pipeline(AfterExecute.after_execute, result)

        logger.debug("\n".join(self.trace))

        return result

    async def _execute_tool(self, tool_call: AssistantFunctionCall) -> Any:
        """Execute the command and return the result

        Args:
            tool_call (AssistantFunctionCall): The tool call to execute

        Returns:
            str: The execution result
        """
        # Execute a native command with the same name or alias, if it exists
        command = self._get_command(tool_call.name)
        try:
            result = command(**tool_call.arguments)
            if inspect.isawaitable(result):
                return await result
            return result
        except AgentException:
            raise
        except Exception as e:
            raise CommandExecutionError(str(e)) from e

    def _get_command(self, command_name: str) -> Command:
        for command in reversed(self.commands):
            if command_name in command.names:
                return command

        raise UnknownCommandError(
            f"Cannot execute command '{command_name}': unknown command."
        )

    def _remove_disabled_commands(self) -> None:
        self.commands = [
            command
            for command in self.commands
            if not any(
                name in self.app_config.disabled_commands for name in command.names
            )
        ]

    def find_obscured_commands(self) -> list[Command]:
        seen_names = set()
        obscured_commands = []
        for command in reversed(self.commands):
            # If all of the command's names have been seen, it's obscured
            if seen_names.issuperset(command.names):
                obscured_commands.append(command)
            else:
                seen_names.update(command.names)
        return list(reversed(obscured_commands))<|MERGE_RESOLUTION|>--- conflicted
+++ resolved
@@ -192,13 +192,8 @@
             task=self.state.task,
             ai_profile=self.state.ai_profile,
             ai_directives=directives,
-<<<<<<< HEAD
             commands=self.commands,
-            include_os_info=self.code_executor.config.execute_local_commands,
-=======
-            commands=function_specs_from_commands(self.commands),
             include_os_info=include_os_info,
->>>>>>> aca71656
         )
 
         logger.debug(f"Executing prompt:\n{dump_prompt(prompt)}")
