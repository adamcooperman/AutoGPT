--- conflicted
+++ resolved
@@ -22,12 +22,8 @@
     try:
         return ast.literal_eval(response_content)
     except BaseException as e:
-<<<<<<< HEAD
-        logger.error(f"Error parsing JSON response with literal_eval {e}")
-=======
         logger.info(f"Error parsing JSON response with literal_eval {e}")
         logger.debug(f"Invalid JSON received in response: {response_content}")
->>>>>>> 76320677
         # TODO: How to raise an error here without causing the program to exit?
         return {}
 
@@ -41,11 +37,7 @@
 
 
 def validate_json(
-<<<<<<< HEAD
-    json_object: object, schema_name: str = LLM_DEFAULT_RESPONSE_FORMAT
-=======
     json_object: object, config: Config, schema_name: str = LLM_DEFAULT_RESPONSE_FORMAT
->>>>>>> 76320677
 ) -> bool:
     """
     :type schema_name: object
@@ -62,11 +54,7 @@
         for error in errors:
             logger.error(f"JSON Validation Error: {error}")
 
-<<<<<<< HEAD
-        if CFG.debug_mode:
-=======
         if config.debug_mode:
->>>>>>> 76320677
             logger.error(
                 json.dumps(json_object, indent=4)
             )  # Replace 'json_object' with the variable containing the JSON data
@@ -75,30 +63,6 @@
             for error in errors:
                 logger.error(f"Error: {error.message}")
         return False
-<<<<<<< HEAD
-
-    logger.debug("The JSON object is valid.")
-
-    return True
-
-
-def validate_json_string(json_string: str, schema_name: str) -> dict | None:
-    """
-    :type schema_name: object
-    :param schema_name: str
-    :type json_object: object
-    """
-
-    try:
-        json_loaded = json.loads(json_string)
-        if not validate_json(json_loaded, schema_name):
-            return None
-        return json_loaded
-    except:
-        return None
-
-=======
->>>>>>> 76320677
 
     logger.debug("The JSON object is valid.")
 
