--- conflicted
+++ resolved
@@ -15,10 +15,6 @@
 redis
 orjson
 Pillow
-<<<<<<< HEAD
 weaviate-client==3.15.5
 coverage
-=======
-coverage
-flake8
->>>>>>> 079daf72
+flake8